/*
 * This file is part of creative, licensed under the MIT license
 *
 * Copyright (c) 2021-2023 Unnamed Team
 *
 * Permission is hereby granted, free of charge, to any person obtaining a copy
 * of this software and associated documentation files (the "Software"), to deal
 * in the Software without restriction, including without limitation the rights
 * to use, copy, modify, merge, publish, distribute, sublicense, and/or sell
 * copies of the Software, and to permit persons to whom the Software is
 * furnished to do so, subject to the following conditions:
 *
 * The above copyright notice and this permission notice shall be included in all
 * copies or substantial portions of the Software.
 *
 * THE SOFTWARE IS PROVIDED "AS IS", WITHOUT WARRANTY OF ANY KIND, EXPRESS OR
 * IMPLIED, INCLUDING BUT NOT LIMITED TO THE WARRANTIES OF MERCHANTABILITY,
 * FITNESS FOR A PARTICULAR PURPOSE AND NONINFRINGEMENT. IN NO EVENT SHALL THE
 * AUTHORS OR COPYRIGHT HOLDERS BE LIABLE FOR ANY CLAIM, DAMAGES OR OTHER
 * LIABILITY, WHETHER IN AN ACTION OF CONTRACT, TORT OR OTHERWISE, ARISING FROM,
 * OUT OF OR IN CONNECTION WITH THE SOFTWARE OR THE USE OR OTHER DEALINGS IN THE
 * SOFTWARE.
 */
package team.unnamed.creative.font;

import net.kyori.examination.ExaminableProperty;
import net.kyori.examination.string.StringExaminer;
import org.jetbrains.annotations.NotNull;
import team.unnamed.creative.util.Validate;

import java.util.HashMap;
import java.util.Map;
import java.util.Objects;
import java.util.stream.Stream;

import static java.util.Objects.requireNonNull;
import static team.unnamed.creative.util.MoreCollections.immutableMapOf;

/**
 * A font provider for adding custom spacing, without needing to use bitmaps.
 * This font provider consists of a map of codepoints (characters) and integers (how many pixels to shift by)
 * If a character is used in a space font provider, it is not rendered, and is instead used as spacing.
 * You can not shift vertically with this font provider, for vertical offsets use {@link BitMapFontProvider}
 *
 * @sincePackFormat 9
 */
public class SpaceFontProvider implements FontProvider {

    private final Map<String, Integer> advances;

    protected SpaceFontProvider(
            Map<String, Integer> advances
    ) {
        requireNonNull(advances,"advances");
        this.advances = immutableMapOf(advances);
        validate();
    }

    private void validate() {
        for (Map.Entry<String, Integer> entry : advances.entrySet()) {
            String character = entry.getKey();
            Integer offset = entry.getValue();
            Validate.isNotNull(character, "A key from the 'advances' map is null");
            Validate.isNotNull(offset, "The advanced pixels value for '%s' character is null", character);
        }
    }

    public Map<String, Integer> advances() {
        return advances;
    }

    public SpaceFontProvider advances(Map<String, Integer> advances) {
        return toBuilder().advances(advances).build();
    }

    public SpaceFontProvider.Builder toBuilder() {
        return FontProvider.space()
                .advances(advances);
    }

    @Override
<<<<<<< HEAD
    public void serialize(ResourceWriter writer) {
        writer.startObject()
                .key("type").value("space")
                .key("advances").startObject();
        for (Map.Entry<String, Integer> entry : advances.entrySet()) {
            writer.key(entry.getKey()).value(entry.getValue());
        }
        writer.endObject().endObject();
    }

    @Override
=======
>>>>>>> 69efefc2
    public @NotNull Stream<? extends ExaminableProperty> examinableProperties() {
        return Stream.of(
                ExaminableProperty.of("advances", advances)
        );
    }

    @Override
    public String toString() {
        return examine(StringExaminer.simpleEscaping());
    }

    @Override
    public boolean equals(Object o) {
        if (this == o) return true;
        if (o == null || getClass() != o.getClass()) return false;
        SpaceFontProvider that = (SpaceFontProvider) o;
        return advances.equals(that.advances);
    }

    @Override
    public int hashCode() {
        return Objects.hash(advances);
    }

    /**
     * Mutable and fluent-style builder for {@link SpaceFontProvider}
     * instances
     */
    public static class Builder {

        private Map<String, Integer> advances;

        protected Builder() {
        }

        public Builder advances(Map<String, Integer> entries) {
            requireNonNull(entries, "entries");
            advances = entries;
            return this;
        }

        public Builder advance(String character, int value) {
            if (this.advances == null) {
                this.advances = new HashMap<>();
            }
            this.advances.put(character, value);
            return this;
        }

        public Builder advance(int codePoint, int value) {
            return advance(
                    new StringBuilder().appendCodePoint(codePoint).toString(),
                    value
            );
        }

        /**
         * Finishes building the {@link SpaceFontProvider} instance,
         * this method may fail if values were not correctly
         * provided
         *
         * @return The recently created font
         */
        public SpaceFontProvider build() {
            return new SpaceFontProvider(advances);
        }

    }

}<|MERGE_RESOLUTION|>--- conflicted
+++ resolved
@@ -79,20 +79,6 @@
     }
 
     @Override
-<<<<<<< HEAD
-    public void serialize(ResourceWriter writer) {
-        writer.startObject()
-                .key("type").value("space")
-                .key("advances").startObject();
-        for (Map.Entry<String, Integer> entry : advances.entrySet()) {
-            writer.key(entry.getKey()).value(entry.getValue());
-        }
-        writer.endObject().endObject();
-    }
-
-    @Override
-=======
->>>>>>> 69efefc2
     public @NotNull Stream<? extends ExaminableProperty> examinableProperties() {
         return Stream.of(
                 ExaminableProperty.of("advances", advances)
